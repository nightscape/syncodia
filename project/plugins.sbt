--- conflicted
+++ resolved
@@ -1,7 +1,3 @@
-<<<<<<< HEAD
-addSbtPlugin("org.scalameta"     % "sbt-scalafmt"           % "2.4.6")
-=======
 addSbtPlugin("org.scalameta"     % "sbt-scalafmt"           % "2.5.0")
->>>>>>> 3d16ff0a
 addSbtPlugin("de.heikoseeberger" % "sbt-header"             % "5.10.0")
 addSbtPlugin("org.jmotor.sbt"    % "sbt-dependency-updates" % "1.2.7")